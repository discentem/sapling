  $ echo "[extensions]" >> $HGRCPATH
  $ echo "extdiff=" >> $HGRCPATH

  $ hg init a
  $ cd a
  $ echo a > a
  $ echo b > b
  $ hg add
  adding a
  adding b

Should diff cloned directories:

  $ hg extdiff -o -r $opt
  Only in a: a
  Only in a: b
  [1]

  $ echo "[extdiff]" >> $HGRCPATH
  $ echo "cmd.falabala=echo" >> $HGRCPATH
  $ echo "opts.falabala=diffing" >> $HGRCPATH

  $ hg falabala
  diffing a.000000000000 a
  [1]

  $ hg help falabala
  hg falabala [OPTION]... [FILE]...
  
  use 'echo' to diff repository (or selected files)
  
      Show differences between revisions for the specified files, using the
      'echo' program.
  
      When two revision arguments are given, then changes are shown between
      those revisions. If only one revision is specified then that revision is
      compared to the working directory, and, when no revisions are specified,
      the working directory files are compared to its parent.
  
  options:
  
   -o --option OPT [+]       pass option to comparison program
   -r --rev REV [+]          revision
   -c --change REV           change made by revision
   -I --include PATTERN [+]  include names matching the given patterns
   -X --exclude PATTERN [+]  exclude names matching the given patterns
  
  [+] marked option can be specified multiple times
  
  use "hg -v help falabala" to show global options

  $ hg ci -d '0 0' -mtest1

  $ echo b >> a
  $ hg ci -d '1 0' -mtest2

Should diff cloned files directly:

  $ hg falabala -r 0:1
  diffing */extdiff.*/a.8a5febb7f867/a a.34eed99112ab/a (glob)
  [1]

Test diff during merge:

  $ hg update -C 0
  1 files updated, 0 files merged, 0 files removed, 0 files unresolved
  $ echo c >> c
  $ hg add c
  $ hg ci -m "new branch" -d '1 0'
  created new head
  $ hg merge 1
  1 files updated, 0 files merged, 0 files removed, 0 files unresolved
  (branch merge, don't forget to commit)

Should diff cloned file against wc file:

  $ hg falabala
  diffing */extdiff.*/a.2a13a4d2da36/a */a/a (glob)
  [1]


Test --change option:

  $ hg ci -d '2 0' -mtest3
  $ hg falabala -c 1
  diffing */extdiff.*/a.8a5febb7f867/a a.34eed99112ab/a (glob)
  [1]

Check diff are made from the first parent:

  $ hg falabala -c 3 || echo "diff-like tools yield a non-zero exit code"
  diffing */extdiff.*/a.2a13a4d2da36/a a.46c0e4daeb72/a (glob)
  diff-like tools yield a non-zero exit code

Test extdiff of multiple files in tmp dir:

  $ hg update -C 0 > /dev/null
  $ echo changed > a
  $ echo changed > b
  $ chmod +x b

Diff in working directory, before:

  $ hg diff --git
  diff --git a/a b/a
  --- a/a
  +++ b/a
  @@ -1,1 +1,1 @@
  -a
  +changed
  diff --git a/b b/b
  old mode 100644
  new mode 100755
  --- a/b
  +++ b/b
  @@ -1,1 +1,1 @@
  -b
  +changed


Edit with extdiff -p:

Prepare custom diff/edit tool:

  $ cat > 'diff tool.py' << EOT
  > #!/usr/bin/env python
  > import time
  > time.sleep(1) # avoid unchanged-timestamp problems
  > file('a/a', 'ab').write('edited\n')
  > file('a/b', 'ab').write('edited\n')
  > EOT

  $ chmod +x 'diff tool.py'

will change to /tmp/extdiff.TMP and populate directories a.TMP and a
and start tool

  $ hg extdiff -p "`pwd`/diff tool.py"
  [1]

Diff in working directory, after:

  $ hg diff --git
  diff --git a/a b/a
  --- a/a
  +++ b/a
  @@ -1,1 +1,2 @@
  -a
  +changed
  +edited
  diff --git a/b b/b
  old mode 100644
  new mode 100755
  --- a/b
  +++ b/b
  @@ -1,1 +1,2 @@
  -b
  +changed
  +edited

Test extdiff with --option:

  $ hg extdiff -p echo -o this -c 1
  this */extdiff.*/a.8a5febb7f867/a a.34eed99112ab/a (glob)
  [1]

  $ hg falabala -o this -c 1
  diffing this */extdiff.*/a.8a5febb7f867/a a.34eed99112ab/a (glob)
  [1]
<<<<<<< HEAD

Test with revsets:

  $ hg extdif -p echo -c "rev(1)"
  */extdiff.*/a.8a5febb7f867/a a.34eed99112ab/a (glob)
  [1]

  $ hg extdif -p echo -r "0::1"
  */extdiff.*/a.8a5febb7f867/a a.34eed99112ab/a (glob)
  [1]
=======
  $ cd ..

  $ hg init testsymlinks
  $ cd testsymlinks
  $ echo a > a
  $ hg ci -Am adda
  adding a
  $ echo a >> a
  $ ln -s missing linka
  $ hg add linka
  $ hg falabala -r 0 --traceback
  diffing testsymlinks.07f494440405 testsymlinks
  [1]
  $ cd ..
>>>>>>> f0eec182
<|MERGE_RESOLUTION|>--- conflicted
+++ resolved
@@ -167,7 +167,6 @@
   $ hg falabala -o this -c 1
   diffing this */extdiff.*/a.8a5febb7f867/a a.34eed99112ab/a (glob)
   [1]
-<<<<<<< HEAD
 
 Test with revsets:
 
@@ -178,8 +177,10 @@
   $ hg extdif -p echo -r "0::1"
   */extdiff.*/a.8a5febb7f867/a a.34eed99112ab/a (glob)
   [1]
-=======
+
   $ cd ..
+
+Test symlinks handling (issue1909)
 
   $ hg init testsymlinks
   $ cd testsymlinks
@@ -192,5 +193,4 @@
   $ hg falabala -r 0 --traceback
   diffing testsymlinks.07f494440405 testsymlinks
   [1]
-  $ cd ..
->>>>>>> f0eec182
+  $ cd ..