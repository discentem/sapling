--- conflicted
+++ resolved
@@ -78,15 +78,10 @@
     git = GitHandler(repo, ui)
     git.clear()
 
-<<<<<<< HEAD
 def gfetch(ui, repo, remote_name='origin'):
     repo.ui.status(_("pulling from git url\n"))
     git = GitHandler(repo, ui)
     git.fetch(remote_name)
-=======
-def gfetch(ui, repo):
-    repo.ui.status(_("pulling from git url\n"))
->>>>>>> 31485582
 
 commands.norepo += " gclone"
 cmdtable = {
