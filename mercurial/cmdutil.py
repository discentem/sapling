--- conflicted
+++ resolved
@@ -2620,17 +2620,11 @@
             modified, added, removed = set(), set(), set()
         else:
             changes = repo.status(node1=parent, match=m)
-<<<<<<< HEAD
             dsmodified = set(changes.modified)
             dsadded    = set(changes.added)
             dsremoved  = set(changes.removed)
-=======
-            dsmodified = set(changes[0])
-            dsadded    = set(changes[1])
-            dsremoved  = set(changes[2])
             # store all local modifications, useful later for rename detection
             localchanges = dsmodified | dsadded
->>>>>>> 2d599c1c
 
             # only take into account for removes between wc and target
             clean |= dsremoved - removed
