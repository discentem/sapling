# If you want to change PREFIX, do not just edit it below. The changed
# value wont get passed on to recursive make calls. You should instead
# override the variable on the command like:
#
# % make PREFIX=/opt/ install

export PREFIX=/usr/local
PYTHON=python
$(eval HGROOT := $(shell pwd))
HGPYTHONS ?= $(HGROOT)/build/pythons
PURE=
PYFILES:=$(shell find mercurial hgext doc -name '*.py')
DOCFILES=mercurial/help/*.txt
export LANGUAGE=C
export LC_ALL=C
TESTFLAGS ?= $(shell echo $$HGTESTFLAGS)
OSXVERSIONFLAGS ?= $(shell echo $$OSXVERSIONFLAGS)

# Set this to e.g. "mingw32" to use a non-default compiler.
COMPILER=

COMPILERFLAG_tmp_ =
COMPILERFLAG_tmp_${COMPILER} ?= -c $(COMPILER)
COMPILERFLAG=${COMPILERFLAG_tmp_${COMPILER}}

help:
	@echo 'Commonly used make targets:'
	@echo '  all          - build program and documentation'
	@echo '  install      - install program and man pages to $$PREFIX ($(PREFIX))'
	@echo '  install-home - install with setup.py install --home=$$HOME ($(HOME))'
	@echo '  local        - build for inplace usage'
	@echo '  tests        - run all tests in the automatic test suite'
	@echo '  test-foo     - run only specified tests (e.g. test-merge1.t)'
	@echo '  dist         - run all tests and create a source tarball in dist/'
	@echo '  clean        - remove files created by other targets'
	@echo '                 (except installed files or dist source tarball)'
	@echo '  update-pot   - update i18n/hg.pot'
	@echo
	@echo 'Example for a system-wide installation under /usr/local:'
	@echo '  make all && su -c "make install" && hg version'
	@echo
	@echo 'Example for a local installation (usable in this directory):'
	@echo '  make local && ./hg version'

all: build doc

local:
	$(PYTHON) setup.py $(PURE) \
	  build_py -c -d . \
	  build_ext $(COMPILERFLAG) -i \
	  build_hgexe $(COMPILERFLAG) -i \
	  build_mo
	env HGRCPATH= $(PYTHON) hg version

build:
	$(PYTHON) setup.py $(PURE) build $(COMPILERFLAG)

wheel:
	FORCE_SETUPTOOLS=1 $(PYTHON) setup.py $(PURE) bdist_wheel $(COMPILERFLAG)

doc:
	$(MAKE) -C doc

cleanbutpackages:
	-$(PYTHON) setup.py clean --all # ignore errors from this command
	find contrib doc hgext hgext3rd i18n mercurial tests hgdemandimport \
		\( -name '*.py[cdo]' -o -name '*.so' \) -exec rm -f '{}' ';'
	rm -f MANIFEST MANIFEST.in hgext/__index__.py tests/*.err
	rm -f mercurial/__modulepolicy__.py
	if test -d .hg; then rm -f mercurial/__version__.py; fi
	rm -rf build mercurial/locale
	$(MAKE) -C doc clean
	$(MAKE) -C contrib/chg distclean

clean: cleanbutpackages
	rm -rf packages

install: install-bin install-doc

install-bin: build
	$(PYTHON) setup.py $(PURE) install --root="$(DESTDIR)/" --prefix="$(PREFIX)" --force

install-doc: doc
	cd doc && $(MAKE) $(MFLAGS) install

install-home: install-home-bin install-home-doc

install-home-bin: build
	$(PYTHON) setup.py $(PURE) install --home="$(HOME)" --prefix="" --force

install-home-doc: doc
	cd doc && $(MAKE) $(MFLAGS) PREFIX="$(HOME)" install

MANIFEST-doc:
	$(MAKE) -C doc MANIFEST

MANIFEST.in: MANIFEST-doc
	hg manifest | sed -e 's/^/include /' > MANIFEST.in
	echo include mercurial/__version__.py >> MANIFEST.in
	sed -e 's/^/include /' < doc/MANIFEST >> MANIFEST.in

dist:	tests dist-notests

dist-notests:	doc MANIFEST.in
	TAR_OPTIONS="--owner=root --group=root --mode=u+w,go-w,a+rX-s" $(PYTHON) setup.py -q sdist

check: tests

tests:
	cd tests && $(PYTHON) run-tests.py $(TESTFLAGS)

test-%:
	cd tests && $(PYTHON) run-tests.py $(TESTFLAGS) $@

testpy-%:
	@echo Looking for Python $* in $(HGPYTHONS)
	[ -e $(HGPYTHONS)/$*/bin/python ] || ( \
	cd $$(mktemp --directory --tmpdir) && \
        $(MAKE) -f $(HGROOT)/contrib/Makefile.python PYTHONVER=$* PREFIX=$(HGPYTHONS)/$* python )
	cd tests && $(HGPYTHONS)/$*/bin/python run-tests.py $(TESTFLAGS)

check-code:
	hg manifest | xargs python contrib/check-code.py

update-pot: i18n/hg.pot

i18n/hg.pot: $(PYFILES) $(DOCFILES) i18n/posplit i18n/hggettext
	$(PYTHON) i18n/hggettext mercurial/commands.py \
	  hgext/*.py hgext/*/__init__.py \
	  mercurial/fileset.py mercurial/revset.py \
	  mercurial/templatefilters.py mercurial/templatekw.py \
	  mercurial/templater.py \
	  mercurial/filemerge.py \
	  mercurial/hgweb/webcommands.py \
	  mercurial/util.py \
	  $(DOCFILES) > i18n/hg.pot.tmp
        # All strings marked for translation in Mercurial contain
        # ASCII characters only. But some files contain string
        # literals like this '\037\213'. xgettext thinks it has to
        # parse them even though they are not marked for translation.
        # Extracting with an explicit encoding of ISO-8859-1 will make
        # xgettext "parse" and ignore them.
	echo $(PYFILES) | xargs \
	  xgettext --package-name "Mercurial" \
	  --msgid-bugs-address "<mercurial-devel@mercurial-scm.org>" \
	  --copyright-holder "Matt Mackall <mpm@selenic.com> and others" \
	  --from-code ISO-8859-1 --join --sort-by-file --add-comments=i18n: \
	  -d hg -p i18n -o hg.pot.tmp
	$(PYTHON) i18n/posplit i18n/hg.pot.tmp
        # The target file is not created before the last step. So it never is in
        # an intermediate state.
	mv -f i18n/hg.pot.tmp i18n/hg.pot

%.po: i18n/hg.pot
        # work on a temporary copy for never having a half completed target
	cp $@ $@.tmp
	msgmerge --no-location --update $@.tmp $^
	mv -f $@.tmp $@

# Packaging targets

osx:
	rm -rf build/mercurial
	/usr/bin/python2.7 setup.py install --optimize=1 \
	  --root=build/mercurial/ --prefix=/usr/local/ \
	  --install-lib=/Library/Python/2.7/site-packages/
	make -C doc all install DESTDIR="$(PWD)/build/mercurial/"
        # Place a bogon .DS_Store file in the target dir so we can be
        # sure it doesn't get included in the final package.
	touch build/mercurial/.DS_Store
        # install zsh completions - this location appears to be
        # searched by default as of macOS Sierra.
	install -d build/mercurial/usr/local/share/zsh/site-functions/
	install -m 0644 contrib/zsh_completion build/mercurial/usr/local/share/zsh/site-functions/_hg
        # install bash completions - there doesn't appear to be a
        # place that's searched by default for bash, so we'll follow
        # the lead of Apple's git install and just put it in a
        # location of our own.
	install -d build/mercurial/usr/local/hg/contrib/
	install -m 0644 contrib/bash_completion build/mercurial/usr/local/hg/contrib/hg-completion.bash
	make -C contrib/chg \
	  HGPATH=/usr/local/bin/hg \
	  PYTHON=/usr/bin/python2.7 \
	  HG=/usr/local/bin/hg \
	  HGEXTDIR=/Library/Python/2.7/site-packages/hgext \
	  DESTDIR=../../build/mercurial \
	  PREFIX=/usr/local \
	  clean install
	mkdir -p $${OUTPUTDIR:-dist}
<<<<<<< HEAD
	HGVER=$$(shell python contrib/genosxversion.py $(OSXVERSIONFLAGS) build/mercurial/Library/Python/2.7/site-packages/mercurial/__version__.py ) && \
=======
	HGVER=$$(python contrib/genosxversion.py $(OSXVERSIONFLAGS) build/mercurial/Library/Python/2.7/site-packages/mercurial/__version__.py) && \
>>>>>>> 7cd70adb
	OSXVER=$$(sw_vers -productVersion | cut -d. -f1,2) && \
	pkgbuild --filter \\.DS_Store --root build/mercurial/ \
	  --identifier org.mercurial-scm.mercurial \
	  --version "$${HGVER}" \
	  build/mercurial.pkg && \
	productbuild --distribution contrib/macosx/distribution.xml \
	  --package-path build/ \
	  --version "$${HGVER}" \
	  --resources contrib/macosx/ \
	  "$${OUTPUTDIR:-dist/}"/Mercurial-"$${HGVER}"-macosx"$${OSXVER}".pkg

deb:
	contrib/builddeb

ppa:
	contrib/builddeb --source-only

contrib/docker/debian-%: contrib/docker/debian.template
	sed "s/__CODENAME__/$*/" $< > $@

docker-debian-jessie: contrib/docker/debian-jessie
	mkdir -p packages/debian-jessie
	contrib/dockerdeb debian jessie

docker-debian-stretch: contrib/docker/debian-stretch
	mkdir -p packages/debian-stretch
	contrib/dockerdeb debian stretch

contrib/docker/ubuntu-%: contrib/docker/ubuntu.template
	sed "s/__CODENAME__/$*/" $< > $@

docker-ubuntu-trusty: contrib/docker/ubuntu-trusty
	contrib/dockerdeb ubuntu trusty

docker-ubuntu-trusty-ppa: contrib/docker/ubuntu-trusty
	contrib/dockerdeb ubuntu trusty --source-only

docker-ubuntu-xenial: contrib/docker/ubuntu-xenial
	contrib/dockerdeb ubuntu xenial

docker-ubuntu-xenial-ppa: contrib/docker/ubuntu-xenial
	contrib/dockerdeb ubuntu xenial --source-only

docker-ubuntu-yakkety: contrib/docker/ubuntu-yakkety
	contrib/dockerdeb ubuntu yakkety

docker-ubuntu-yakkety-ppa: contrib/docker/ubuntu-yakkety
	contrib/dockerdeb ubuntu yakkety --source-only

docker-ubuntu-zesty: contrib/docker/ubuntu-zesty
	contrib/dockerdeb ubuntu zesty

docker-ubuntu-zesty-ppa: contrib/docker/ubuntu-zesty
	contrib/dockerdeb ubuntu zesty --source-only

fedora20:
	mkdir -p packages/fedora20
	contrib/buildrpm
	cp rpmbuild/RPMS/*/* packages/fedora20
	cp rpmbuild/SRPMS/* packages/fedora20
	rm -rf rpmbuild

docker-fedora20:
	mkdir -p packages/fedora20
	contrib/dockerrpm fedora20

fedora21:
	mkdir -p packages/fedora21
	contrib/buildrpm
	cp rpmbuild/RPMS/*/* packages/fedora21
	cp rpmbuild/SRPMS/* packages/fedora21
	rm -rf rpmbuild

docker-fedora21:
	mkdir -p packages/fedora21
	contrib/dockerrpm fedora21

centos5:
	mkdir -p packages/centos5
	contrib/buildrpm --withpython
	cp rpmbuild/RPMS/*/* packages/centos5
	cp rpmbuild/SRPMS/* packages/centos5

docker-centos5:
	mkdir -p packages/centos5
	contrib/dockerrpm centos5 --withpython

centos6:
	mkdir -p packages/centos6
	contrib/buildrpm --withpython
	cp rpmbuild/RPMS/*/* packages/centos6
	cp rpmbuild/SRPMS/* packages/centos6

docker-centos6:
	mkdir -p packages/centos6
	contrib/dockerrpm centos6 --withpython

centos7:
	mkdir -p packages/centos7
	contrib/buildrpm
	cp rpmbuild/RPMS/*/* packages/centos7
	cp rpmbuild/SRPMS/* packages/centos7

docker-centos7:
	mkdir -p packages/centos7
	contrib/dockerrpm centos7

linux-wheels: linux-wheels-x86_64 linux-wheels-i686

linux-wheels-x86_64:
	docker run -e "HGTEST_JOBS=$(shell nproc)" --rm -ti -v `pwd`:/src quay.io/pypa/manylinux1_x86_64 /src/contrib/build-linux-wheels.sh

linux-wheels-i686:
	docker run -e "HGTEST_JOBS=$(shell nproc)" --rm -ti -v `pwd`:/src quay.io/pypa/manylinux1_i686 linux32 /src/contrib/build-linux-wheels.sh

.PHONY: help all local build doc cleanbutpackages clean install install-bin \
	install-doc install-home install-home-bin install-home-doc \
	dist dist-notests check tests check-code update-pot \
	osx deb ppa docker-debian-jessie docker-debian-stretch \
	docker-ubuntu-trusty docker-ubuntu-trusty-ppa \
	docker-ubuntu-xenial docker-ubuntu-xenial-ppa \
	docker-ubuntu-yakkety docker-ubuntu-yakkety-ppa \
	docker-ubuntu-zesty docker-ubuntu-zesty-ppa \
	fedora20 docker-fedora20 fedora21 docker-fedora21 \
	centos5 docker-centos5 centos6 docker-centos6 centos7 docker-centos7 \
	linux-wheels<|MERGE_RESOLUTION|>--- conflicted
+++ resolved
@@ -187,11 +187,7 @@
 	  PREFIX=/usr/local \
 	  clean install
 	mkdir -p $${OUTPUTDIR:-dist}
-<<<<<<< HEAD
-	HGVER=$$(shell python contrib/genosxversion.py $(OSXVERSIONFLAGS) build/mercurial/Library/Python/2.7/site-packages/mercurial/__version__.py ) && \
-=======
 	HGVER=$$(python contrib/genosxversion.py $(OSXVERSIONFLAGS) build/mercurial/Library/Python/2.7/site-packages/mercurial/__version__.py) && \
->>>>>>> 7cd70adb
 	OSXVER=$$(sw_vers -productVersion | cut -d. -f1,2) && \
 	pkgbuild --filter \\.DS_Store --root build/mercurial/ \
 	  --identifier org.mercurial-scm.mercurial \
